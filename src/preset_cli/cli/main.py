"""
Main entry point for the CLI.
"""

import getpass
import logging
import sys
import webbrowser
from collections import defaultdict
from typing import Any, DefaultDict, Dict, List, Optional, Set, cast

import click
import yaml
from yarl import URL

from preset_cli.api.clients.preset import PresetClient
from preset_cli.api.clients.superset import SupersetClient
from preset_cli.auth.jwt import JWTAuth
from preset_cli.auth.lib import (
    get_access_token,
    get_credentials_path,
    store_credentials,
)
from preset_cli.auth.main import Auth
from preset_cli.cli.superset.main import superset
from preset_cli.lib import setup_logging, split_comma

_logger = logging.getLogger(__name__)


def get_status_icon(status: str) -> str:
    """
    Return an icon (emoji) for a given status.
    """
    icons = {
        "READY": "✅",
        "LOADING_EXAMPLES": "📊",
        "CREATING_DB": "💾",
        "INITIALIZING_DB": "💾",
        "MIGRATING_DB": "🚧",
        "ROTATING_SECRETS": "🕵️",
        "UNKNOWN": "❓",
        "ERROR": "❗️",
        "UPGRADING": "⤴️",
    }
    return icons.get(status, "❓")


def parse_selection(selection: str, count: int) -> List[int]:
    """
    Parse a range of numbers.

        >>> parse_selection("1-4,7", 10)
        [1, 2, 3, 4, 7]

    """
    numbers: List[int] = []
    for part in selection.split(","):
        if "-" in part:
            if part[0] == "-":
                part = "1" + part
            if part[-1] == "-":
                part = part + str(count)
            start, end = [int(number) for number in part.split("-", 1)]
            if end > count:
                raise Exception(f"End {end} is greater than {count}")
            numbers.extend(range(start, end + 1))
        else:
            number = int(part)
            if number > count:
                raise Exception(f"Number {number} is greater than {count}")
            numbers.append(int(part))

    return numbers


<<<<<<< HEAD
def is_help() -> bool:
    """
    Are we running ``--help`` in a subcommand?

    This detects that ``--help`` was passed to a subcommand, and prevents prompting for
    workspaces and teams.
    """
    return "--help" in sys.argv[1:]
=======
workspace_role_identifiers = {
    "workspace admin": "Admin",
    "primary contributor": "PresetAlpha",
    "limited contributor": "PresetGamma",
    "viewer": "PresetReportsOnly",
    "dashboard viewer": "PresetDashboardsOnly",
    "no access": "PresetNoAccess",
}
>>>>>>> 3fdf6e89


@click.group()
@click.option("--baseurl", default="https://manage.app.preset.io/")
@click.option("--api-token", envvar="PRESET_API_TOKEN")
@click.option("--api-secret", envvar="PRESET_API_SECRET")
@click.option("--jwt-token", envvar="PRESET_JWT_TOKEN")
@click.option("--workspaces", callback=split_comma)
@click.option("--loglevel", default="INFO")
@click.version_option()
@click.pass_context
def preset_cli(  # pylint: disable=too-many-branches, too-many-locals, too-many-arguments
    ctx: click.core.Context,
    baseurl: str,
    api_token: Optional[str],
    api_secret: Optional[str],
    jwt_token: Optional[str],
    workspaces: List[str],
    loglevel: str,
) -> None:
    """
    A CLI for Preset.
    """
    setup_logging(loglevel)

    ctx.ensure_object(dict)

    # store manager URL for other commands
    ctx.obj["MANAGER_URL"] = manager_url = URL(baseurl)

    if jwt_token is None:
        if api_token is None or api_secret is None:
            # check for stored credentials
            credentials_path = get_credentials_path()
            if credentials_path.exists():
                try:
                    with open(credentials_path, encoding="utf-8") as input_:
                        credentials = yaml.load(input_, Loader=yaml.SafeLoader)
                    api_token = credentials["api_token"]
                    api_secret = credentials["api_secret"]
                except Exception:  # pylint: disable=broad-except
                    click.echo(
                        click.style(
                            "Couldn't read credentials",
                            fg="bright_red",
                        ),
                    )
                    sys.exit(1)
            else:
                click.echo(
                    "You need to specify a JWT token or an API key (name and secret)",
                )
                webbrowser.open(str(manager_url / "app/user"))
                api_token = input("API token: ")
                api_secret = getpass.getpass("API secret: ")
                store_credentials(api_token, api_secret, manager_url, credentials_path)

        api_token = cast(str, api_token)
        api_secret = cast(str, api_secret)
        try:
            jwt_token = get_access_token(manager_url, api_token, api_secret)
        except Exception:  # pylint: disable=broad-except
            jwt_token = None

    # store auth in context so it's used by the Superset SDK
    ctx.obj["AUTH"] = JWTAuth(jwt_token) if jwt_token else Auth()

    if not workspaces and ctx.invoked_subcommand == "superset" and not is_help():
        client = PresetClient(ctx.obj["MANAGER_URL"], ctx.obj["AUTH"])
        click.echo("Choose one or more workspaces (eg: 1-3,5,8-):")
        i = 0
        hostnames = []
        for team in client.get_teams():
            click.echo(f'\n# {team["title"]} #')
            for workspace in client.get_workspaces(team_name=team["name"]):
                status = get_status_icon(workspace["workspace_status"])
                click.echo(f'{status} ({i+1}) {workspace["title"]}')
                hostnames.append("https://" + workspace["hostname"])
                i += 1

        if i == 0:
            click.echo(
                click.style(
                    "No workspaces available",
                    fg="bright_red",
                ),
            )
            sys.exit(1)
        if i == 1:
            workspaces = hostnames

        while not workspaces:
            try:
                choices = parse_selection(input("> "), i)
                workspaces = [hostnames[choice - 1] for choice in choices]
            except Exception:  # pylint: disable=broad-except
                click.echo("Invalid choice")

    # store workspaces in order to invoke the command for each one
    ctx.obj["WORKSPACES"] = workspaces


@click.command()
@click.option("--baseurl", default="https://manage.app.preset.io/")
@click.option(
    "--overwrite",
    is_flag=True,
    default=False,
    help="Overwrite existing credentials",
)
@click.option(
    "--show",
    is_flag=True,
    default=False,
    help="Show existing credentials",
)
def auth(baseurl: str, overwrite: bool = False, show: bool = False) -> None:
    """
    Store credentials for auth.
    """
    credentials_path = get_credentials_path()

    if show:
        if not credentials_path.exists():
            click.echo(
                click.style(
                    (
                        f"The file {credentials_path} doesn't exist. "
                        "Run ``preset-cli auth`` to create it."
                    ),
                    fg="bright_red",
                ),
            )
            sys.exit(1)

        ruler = "=" * len(str(credentials_path))
        with open(credentials_path, encoding="utf-8") as input_:
            credentials = yaml.load(input_, Loader=yaml.SafeLoader)
            contents = yaml.dump(credentials)
        click.echo(f"{credentials_path}\n{ruler}\n{contents}")
        sys.exit(0)

    if credentials_path.exists() and not overwrite:
        click.echo(
            click.style(
                (
                    f"The file {credentials_path} already exists. "
                    "Pass --overwrite to replace it."
                ),
                fg="bright_red",
            ),
        )
        sys.exit(1)

    manager_url = URL(baseurl)
    click.echo(
        f"Please generate a new token at {manager_url} if you don't have one already",
    )
    webbrowser.open(str(manager_url / "app/user"))
    api_token = input("API token: ")
    api_secret = getpass.getpass("API secret: ")

    store_credentials(api_token, api_secret, manager_url, credentials_path)
    click.echo(f"Credentials stored in {credentials_path}")


def get_teams(client: PresetClient) -> List[str]:
    """
    Prompt users for teams.
    """
    click.echo("Choose one or more teams (eg: 1-3,5,8-):")
    i = 0
    all_teams = []
    for team in client.get_teams():
        click.echo(f'({i+1}) {team["title"]}')
        all_teams.append(team["name"])
        i += 1

    if i == 0:
        click.echo(
            click.style(
                "No teams available",
                fg="bright_red",
            ),
        )
        sys.exit(1)
    if i == 1:
        return all_teams

    while True:
        try:
            choices = parse_selection(input("> "), i)
            return [all_teams[choice - 1] for choice in choices]
        except Exception:  # pylint: disable=broad-except
            click.echo("Invalid choice")


@click.command()
@click.option("--teams", callback=split_comma)
@click.argument(
    "path",
    type=click.Path(resolve_path=True),
    default="users.yaml",
)
@click.pass_context
def invite_users(ctx: click.core.Context, teams: List[str], path: str) -> None:
    """
    Invite users to join Preset teams.
    """
    client = PresetClient(ctx.obj["MANAGER_URL"], ctx.obj["AUTH"])

    if not teams:
        teams = get_teams(client)

    with open(path, encoding="utf-8") as input_:
        config = yaml.load(input_, Loader=yaml.SafeLoader)
        emails = [user["email"] for user in config]
        client.invite_users(teams, emails)


@click.command()
@click.option("--teams", callback=split_comma)
@click.argument(
    "path",
    type=click.Path(resolve_path=True),
    default="users.yaml",
)
@click.pass_context
def import_users(ctx: click.core.Context, teams: List[str], path: str) -> None:
    """
    Import users by adding them via SCIM.
    """
    client = PresetClient(ctx.obj["MANAGER_URL"], ctx.obj["AUTH"])

    if not teams:
        teams = get_teams(client)

    with open(path, encoding="utf-8") as input_:
        users = yaml.load(input_, Loader=yaml.SafeLoader)
        client.import_users(teams, users)


@click.command()
@click.option("--teams", callback=split_comma)
@click.argument(
    "path",
    type=click.Path(resolve_path=True),
    default="user_roles.yaml",
)
@click.pass_context
def sync_roles(ctx: click.core.Context, teams: List[str], path: str) -> None:
    """
    Sync user roles (team, workspace, and data access).
    """
    client = PresetClient(ctx.obj["MANAGER_URL"], ctx.obj["AUTH"])

    if not teams:
        teams = get_teams(client)

    with open(path, encoding="utf-8") as input_:
        user_roles = yaml.load(input_, Loader=yaml.SafeLoader)

    for team_name in teams:
        workspaces = client.get_workspaces(team_name)
        sync_all_user_roles_to_team(client, team_name, user_roles, workspaces)


def sync_all_user_roles_to_team(  # pylint: disable=too-many-locals
    client: PresetClient,
    team_name: str,
    user_roles: List[Dict[str, Any]],
    workspaces: List[Dict[str, Any]],
) -> None:
    """
    Sync all user roles to a given team.
    """
    workspace_names = {
        workspace["title"]: workspace["name"] for workspace in workspaces
    }
    workspace_hostnames = {
        workspace["name"]: workspace["hostname"] for workspace in workspaces
    }

    users = client.get_team_members(team_name)
    user_ids = {user["user"]["email"]: user["user"]["id"] for user in users}

    for user in user_roles:
        user["id"] = user_ids[user["email"]]
        sync_user_roles_to_team(client, team_name, user, workspaces)

    # collect DAR roles so we can do a single request per workspace
    data_access_roles: DefaultDict[str, DefaultDict[str, Set]] = defaultdict(
        lambda: defaultdict(set),
    )
    for user in user_roles:
        for workspace_name, workspace_roles in user["workspaces"].items():
            # allow either a workspace name or title
            if workspace_name in workspace_names:
                workspace_name = workspace_names[workspace_name]
            workspace_hostname = workspace_hostnames[workspace_name]

            for data_access_role in workspace_roles.get("data_access_roles", []):
                data_access_roles[workspace_hostname][data_access_role].add(
                    user["email"],
                )

    for workspace_hostname, workspace_data_access_roles in data_access_roles.items():
        superset_client = SupersetClient(f"https://{workspace_hostname}/", client.auth)

        user_id_map = {
            user["email"]: user["id"] for user in superset_client.export_users()
        }
        for data_access_role, user_emails in workspace_data_access_roles.items():
            role_id = superset_client.get_role_id(data_access_role)
            workspace_user_ids = [user_id_map[email] for email in user_emails]
            superset_client.update_role(role_id, user=workspace_user_ids)


def sync_user_roles_to_team(
    client: PresetClient,
    team_name: str,
    user: Dict[str, Any],
    workspaces: List[Dict[str, Any]],
) -> None:
    """
    Sync roles from a single user to a given team.
    """
    workspace_names = {
        workspace["title"]: workspace["name"] for workspace in workspaces
    }
    workspace_ids = {workspace["name"]: workspace["id"] for workspace in workspaces}

    team_role = user["team_role"].lower()
    user_email = user["email"]
    user_id = user["id"]

    if team_role == "user":
        role_id = 2
    elif team_role == "admin":
        role_id = 1
    else:
        raise Exception(f"Invalid role {team_role.title()} for user {user_email}")
    _logger.info(
        "Setting team role of user %s to %s (%s) in team %s",
        user_email,
        role_id,
        team_role.title(),
        team_name,
    )
    client.change_team_role(team_name, user_id, role_id)

    for workspace_name, workspace_roles in user["workspaces"].items():
        # allow either a workspace name or title
        if workspace_name in workspace_names:
            workspace_name = workspace_names[workspace_name]
        workspace_id = workspace_ids[workspace_name]

        sync_user_role_to_workspace(
            client,
            team_name,
            user,
            workspace_id,
            workspace_roles,
        )


def sync_user_role_to_workspace(
    client: PresetClient,
    team_name: str,
    user: Dict[str, Any],
    workspace_id: int,
    workspace_roles: Dict[str, Any],
) -> None:
    """
    Sync user role to a given workspace.
    """
    workspace_role = workspace_roles["workspace_role"].lower()
    role_identifier = workspace_role_identifiers[workspace_role]

    _logger.info(
        "Setting workspace role of user %s to %s (%s)",
        user["email"],
        role_identifier,
        workspace_role.title(),
    )
    client.change_workspace_role(
        team_name,
        workspace_id,
        user["id"],
        role_identifier,
    )


preset_cli.add_command(auth)
preset_cli.add_command(invite_users)
preset_cli.add_command(import_users)
preset_cli.add_command(sync_roles)
preset_cli.add_command(superset)<|MERGE_RESOLUTION|>--- conflicted
+++ resolved
@@ -74,7 +74,6 @@
     return numbers
 
 
-<<<<<<< HEAD
 def is_help() -> bool:
     """
     Are we running ``--help`` in a subcommand?
@@ -83,7 +82,8 @@
     workspaces and teams.
     """
     return "--help" in sys.argv[1:]
-=======
+
+
 workspace_role_identifiers = {
     "workspace admin": "Admin",
     "primary contributor": "PresetAlpha",
@@ -92,7 +92,6 @@
     "dashboard viewer": "PresetDashboardsOnly",
     "no access": "PresetNoAccess",
 }
->>>>>>> 3fdf6e89
 
 
 @click.group()
