"""
A command to sync dbt models/metrics to Superset and charts/dashboards back as exposures.
"""

import os.path
import sys
import warnings
from pathlib import Path
from typing import Optional, Tuple

import click
import yaml
from marshmallow import EXCLUDE
from yarl import URL

from preset_cli.api.clients.dbt import DBTClient, MetricSchema, ModelSchema
from preset_cli.api.clients.superset import SupersetClient
from preset_cli.auth.token import TokenAuth
from preset_cli.cli.superset.sync.dbt.databases import sync_database
from preset_cli.cli.superset.sync.dbt.datasets import sync_datasets
from preset_cli.cli.superset.sync.dbt.exposures import ModelKey, sync_exposures
from preset_cli.cli.superset.sync.dbt.lib import apply_select
from preset_cli.exceptions import DatabaseNotFoundError


@click.command()
@click.argument("file", type=click.Path(exists=True, resolve_path=True))
@click.option("--project", help="Name of the dbt project", default=None)
@click.option("--target", help="Target name", default=None)
@click.option(
    "--profiles",
    help="Location of profiles.yml file",
    type=click.Path(exists=True, resolve_path=True),
)
@click.option(
    "--exposures",
    help="Path to file where exposures will be written",
    type=click.Path(exists=False),
)
@click.option(
    "--import-db",
    is_flag=True,
    default=False,
    help="Import database to Superset",
)
@click.option(
    "--disallow-edits",
    is_flag=True,
    default=False,
    help="Mark resources as managed externally to prevent edits",
)
@click.option("--external-url-prefix", default="", help="Base URL for resources")
@click.option(
    "--select",
    "-s",
    help="Model selection",
    multiple=True,
)
@click.option(
    "--exclude",
    "-x",
    help="Models to exclude",
    multiple=True,
)
@click.option(
    "--exposures-only",
    is_flag=True,
    default=False,
    help="Do not sync models to datasets and only fetch exposures instead",
)
@click.pass_context
def dbt_core(  # pylint: disable=too-many-arguments, too-many-locals
    ctx: click.core.Context,
    file: str,
    project: Optional[str],
    target: Optional[str],
    select: Tuple[str, ...],
    exclude: Tuple[str, ...],
    profiles: Optional[str] = None,
    exposures: Optional[str] = None,
    import_db: bool = False,
    disallow_edits: bool = True,
    external_url_prefix: str = "",
    exposures_only: bool = False,
) -> None:
    """
    Sync models/metrics from dbt Core to Superset and charts/dashboards to dbt exposures.
    """
    auth = ctx.obj["AUTH"]
    url = URL(ctx.obj["INSTANCE"])
    client = SupersetClient(url, auth)

    if profiles is None:
        profiles = os.path.expanduser("~/.dbt/profiles.yml")

    file_path = Path(file)
    if file_path.name == "manifest.json":
        warnings.warn(
            (
                "Passing the manifest.json file is deprecated. "
                "Please pass the dbt_project.yml file instead."
            ),
            category=DeprecationWarning,
            stacklevel=2,
        )
        manifest = file_path
        profile = project = project or "default"
    elif file_path.name == "dbt_project.yml":
        with open(file_path, encoding="utf-8") as input_:
            dbt_project = yaml.load(input_, Loader=yaml.SafeLoader)

        manifest = file_path.parent / dbt_project["target-path"] / "manifest.json"
        profile = dbt_project["profile"]
        project = project or dbt_project["name"]
    else:
        click.echo(
            click.style(
                "FILE should be either manifest.json or dbt_project.yml",
                fg="bright_red",
            ),
        )
        sys.exit(1)

    with open(manifest, encoding="utf-8") as input_:
        configs = yaml.load(input_, Loader=yaml.SafeLoader)

    version = configs["metadata"]["version"]
    model_schema = ModelSchema()
    models = []
    for config in configs["nodes"].values():
        if config["resource_type"] == "model":
            # conform to the same schema that dbt Cloud uses for models
            unique_id = config["uniqueId"] = config["unique_id"]
            config["children"] = configs["child_map"][unique_id]
            models.append(model_schema.load(config, unknown=EXCLUDE))
    models = apply_select(models, select, exclude)
    model_map = {
        ModelKey(model["schema"], model["name"]): f'ref({model["name"]})'
        for model in models
    }

    if exposures_only:
        datasets = [
            dataset
            for dataset in client.get_datasets()
            if ModelKey(dataset["schema"], dataset["table_name"]) in model_map
        ]
    else:
        metrics = []
        metric_schema = MetricSchema()
        for config in configs["metrics"].values():
            # conform to the same schema that dbt Cloud uses for metrics
            config["dependsOn"] = config["depends_on"]["nodes"]
            config["uniqueID"] = config["unique_id"]
            metrics.append(metric_schema.load(config, unknown=EXCLUDE))

        try:
            database = sync_database(
                client,
                Path(profiles),
                project,
                profile,
                target,
                import_db,
                disallow_edits,
                external_url_prefix,
            )
        except DatabaseNotFoundError:
            click.echo("No database was found, pass --import-db to create")
            return

        datasets = sync_datasets(
            client,
            models,
            metrics,
            database,
            disallow_edits,
            external_url_prefix,
        )

<<<<<<< HEAD
    metrics = []
    metric_schema = MetricSchema()
    for config in configs["metrics"].values():
        # conform to the same schema that dbt Cloud uses for metrics
        config["dependsOn"] = config["depends_on"]["nodes"]
        config["uniqueID"] = config["unique_id"]
        config["version"] = version
        metrics.append(metric_schema.load(config, unknown=EXCLUDE))

    datasets = sync_datasets(
        client,
        models,
        metrics,
        database,
        disallow_edits,
        external_url_prefix,
    )
=======
>>>>>>> 19058698
    if exposures:
        exposures = os.path.expanduser(exposures)
        sync_exposures(client, Path(exposures), datasets, model_map)


def get_account_id(client: DBTClient) -> int:
    """
    Prompt used for an account ID.
    """
    accounts = client.get_accounts()
    if not accounts:
        click.echo(click.style("No accounts available", fg="bright_red"))
        sys.exit(1)
    if len(accounts) == 1:
        return accounts[0]["id"]
    click.echo("Choose an account:")
    for i, account in enumerate(accounts):
        click.echo(f'({i+1}) {account["name"]}')

    while True:
        try:
            choice = int(input("> "))
        except Exception:  # pylint: disable=broad-except
            choice = -1
        if 0 < choice <= len(accounts):
            return accounts[choice - 1]["id"]
        click.echo("Invalid choice")


def get_project_id(client: DBTClient, account_id: Optional[int] = None) -> int:
    """
    Prompt user for a project id.
    """
    if account_id is None:
        account_id = get_account_id(client)

    projects = client.get_projects(account_id)
    if not projects:
        click.echo(click.style("No project available", fg="bright_red"))
        sys.exit(1)
    if len(projects) == 1:
        return projects[0]["id"]
    click.echo("Choose a project:")
    for i, project in enumerate(projects):
        click.echo(f'({i+1}) {project["name"]}')

    while True:
        try:
            choice = int(input("> "))
        except Exception:  # pylint: disable=broad-except
            choice = -1
        if 0 < choice <= len(projects):
            return projects[choice - 1]["id"]
        click.echo("Invalid choice")


def get_job_id(
    client: DBTClient,
    account_id: Optional[int] = None,
    project_id: Optional[int] = None,
) -> int:
    """
    Prompt users for a job ID.
    """
    if account_id is None:
        account_id = get_account_id(client)
    if project_id is None:
        project_id = get_project_id(client, account_id)

    jobs = client.get_jobs(account_id, project_id)
    if not jobs:
        click.echo(click.style("No jobs available", fg="bright_red"))
        sys.exit(1)
    if len(jobs) == 1:
        return jobs[0]["id"]

    click.echo("Choose a job:")
    for i, job in enumerate(jobs):
        click.echo(f'({i+1}) {job["name"]}')

    while True:
        try:
            choice = int(input("> "))
        except Exception:  # pylint: disable=broad-except
            choice = -1
        if 0 < choice <= len(jobs):
            return jobs[choice - 1]["id"]
        click.echo("Invalid choice")


@click.command()
@click.argument("token")
@click.argument("job_id", type=click.INT, required=False, default=None)
@click.option(
    "--disallow-edits",
    is_flag=True,
    default=False,
    help="Mark resources as managed externally to prevent edits",
)
@click.option(
    "--exposures",
    help="Path to file where exposures will be written",
    type=click.Path(exists=False),
)
@click.option("--external-url-prefix", default="", help="Base URL for resources")
@click.option(
    "--select",
    "-s",
    help="Node selection (same syntax as dbt)",
    multiple=True,
)
@click.option(
    "--exclude",
    "-x",
    help="Models to exclude",
    multiple=True,
)
@click.option(
    "--exposures-only",
    is_flag=True,
    default=False,
    help="Do not sync models to datasets and only fetch exposures instead",
)
@click.pass_context
def dbt_cloud(  # pylint: disable=too-many-arguments, too-many-locals
    ctx: click.core.Context,
    token: str,
    select: Tuple[str, ...],
    exclude: Tuple[str, ...],
    exposures: Optional[str] = None,
    job_id: Optional[int] = None,
    disallow_edits: bool = True,
    external_url_prefix: str = "",
    exposures_only: bool = False,
) -> None:
    """
    Sync models/metrics from dbt Cloud to Superset.
    """
    superset_auth = ctx.obj["AUTH"]
    url = URL(ctx.obj["INSTANCE"])
    superset_client = SupersetClient(url, superset_auth)

    dbt_auth = TokenAuth(token)
    dbt_client = DBTClient(dbt_auth)

    if job_id is None:
        job_id = get_job_id(dbt_client)

    # with dbt cloud the database must already exist
    database_name = dbt_client.get_database_name(job_id)
    databases = superset_client.get_databases(database_name=database_name)
    if not databases:
        click.echo(f'No database named "{database_name}" was found')
        return
    if len(databases) > 1:
        raise Exception("More than one database with the same name found")

    # need to get the database by itself so the response has the SQLAlchemy URI
    database = superset_client.get_database(databases[0]["id"])

    models = dbt_client.get_models(job_id)
    models = apply_select(models, select, exclude)
    model_map = {
        ModelKey(model["schema"], model["name"]): f'ref({model["name"]})'
        for model in models
    }
    metrics = dbt_client.get_metrics(job_id)

    if exposures_only:
        datasets = [
            dataset
            for dataset in superset_client.get_datasets()
            if ModelKey(dataset["schema"], dataset["table_name"]) in model_map
        ]
    else:
        datasets = sync_datasets(
            superset_client,
            models,
            metrics,
            database,
            disallow_edits,
            external_url_prefix,
        )

    if exposures:
        exposures = os.path.expanduser(exposures)
        sync_exposures(superset_client, Path(exposures), datasets, model_map)<|MERGE_RESOLUTION|>--- conflicted
+++ resolved
@@ -178,7 +178,6 @@
             external_url_prefix,
         )
 
-<<<<<<< HEAD
     metrics = []
     metric_schema = MetricSchema()
     for config in configs["metrics"].values():
@@ -196,8 +195,6 @@
         disallow_edits,
         external_url_prefix,
     )
-=======
->>>>>>> 19058698
     if exposures:
         exposures = os.path.expanduser(exposures)
         sync_exposures(client, Path(exposures), datasets, model_map)
