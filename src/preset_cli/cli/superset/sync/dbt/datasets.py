"""
Sync dbt datasets/etrics to Superset.
"""

# pylint: disable=consider-using-f-string

import json
import logging
from typing import Any, Dict, List

from sqlalchemy.engine import create_engine
from sqlalchemy.engine.url import URL as SQLAlchemyURL
from sqlalchemy.engine.url import make_url
from yarl import URL

from preset_cli.api.clients.dbt import MetricSchema, ModelSchema
from preset_cli.api.clients.superset import SupersetClient
from preset_cli.api.operators import OneToMany
from preset_cli.cli.superset.sync.dbt.metrics import get_metric_expression

_logger = logging.getLogger(__name__)


def model_in_database(model: ModelSchema, url: SQLAlchemyURL) -> bool:
    """
    Return if a model is in the same database as a SQLAlchemy URI.
    """
    if url.drivername == "bigquery":
        return model["database"] == url.host

    return model["database"] == url.database


def create_dataset(
    client: SupersetClient,
    database: Dict[str, Any],
    model: ModelSchema,
) -> Dict[str, Any]:
    """
    Create a physical or virtual dataset.

    Virtual datasets are created when the table database is different from the main
    database, for systems that support cross-database queries (Trino, BigQuery, etc.)
    """
    url = make_url(database["sqlalchemy_uri"])
    if model_in_database(model, url):
        kwargs = {
            "database": database["id"],
            "schema": model["schema"],
            "table_name": model.get("alias") or model["name"],
        }
    else:
        engine = create_engine(url)
        quote = engine.dialect.identifier_preparer.quote
        source = ".".join(quote(model[key]) for key in ("database", "schema", "alias"))
        kwargs = {
            "database": database["id"],
            "schema": model["schema"],
            "table_name": model.get("alias") or model["name"],
            "sql": f"SELECT * FROM {source}",
        }

    return client.create_dataset(**kwargs)


def sync_datasets(  # pylint: disable=too-many-locals, too-many-branches, too-many-arguments
    client: SupersetClient,
    models: List[ModelSchema],
    metrics: List[MetricSchema],
    database: Any,
    disallow_edits: bool,
    external_url_prefix: str,
) -> List[Any]:
    """
    Read the dbt manifest and import models as datasets with metrics.
    """
    base_url = URL(external_url_prefix) if external_url_prefix else None

    # add datasets
    datasets = []
    for model in models:
        filters = {
            "database": OneToMany(database["id"]),
            "table_name": model.get("alias") or model["name"],
        }
        existing = client.get_datasets(**filters)
        if len(existing) > 1:
            unique_id = model["unique_id"]
            existing = [
                item
                for item in existing
                if unique_id == json.loads(item["extra"])["unique_id"]
            ]
        if len(existing) > 1:
            raise Exception("More than one dataset found")

        if existing:
            dataset = existing[0]
            _logger.info("Updating dataset %s", model["unique_id"])
        else:
            _logger.info("Creating dataset %s", model["unique_id"])
            try:
                dataset = create_dataset(client, database, model)
            except Exception:  # pylint: disable=broad-except
                _logger.exception("Unable to create dataset")
                continue

        extra = {
            "unique_id": model["unique_id"],
            "depends_on": "ref('{name}')".format(**model),
            "certification": {
                "details": "This table is produced by dbt",
            },
        }

        dataset_info = client.get_dataset(dataset["id"])
        existing_metrics = dataset_info["metrics"]
        metric_keys = [
            "d3format",
            "description",
            "expression",
            "extra",
            "metric_name",
            "metric_type",
            "verbose_name",
            "warning_text",
        ]
<<<<<<< HEAD
=======

        def get_deps_metrics(metric):
            metrics_len = len(metric["metrics"]) or 0
            if metrics_len > 0:
                result = [
                    get_deps_metrics(
                        [
                            metric_value
                            for metric_value in metrics
                            if metric_value["name"] == real_metric
                        ][0]
                    )
                    for sub_metric in metric.get("metrics")
                    for real_metric in sub_metric
                ]
                return metric.get("depends_on") + [
                    elem for all in result for elem in all
                ]
            return metric.get("depends_on")

>>>>>>> 666bc926
        model_metrics = {
            metric["name"]: metric
            for metric in metrics
            if model["unique_id"] in get_deps_metrics(metric)
        }
        model_metrics_names = [dbt_metric["name"] for dbt_metric in metrics]
        dataset_metrics = (
            [
                {key: value for key, value in metric.items() if key in metric_keys}
                for metric in existing_metrics
                if metric["metric_name"] != "count"
                and metric["metric_name"] not in model_metrics_names
            ]
            if existing_metrics
            else []
        )
        for name, metric in model_metrics.items():
            meta = metric.get("meta", {})
            kwargs = meta.pop("superset", {})
            dataset_metrics.append(
                {
                    "expression": get_metric_expression(name, model_metrics),
                    "metric_name": name,
                    "metric_type": metric.get("type")  # dbt < 1.3
                    or metric.get("calculation_method"),  # dbt >= 1.3
                    "verbose_name": metric.get("label", name),
                    "description": metric.get("description", ""),
                    "extra": json.dumps(meta),
                    **kwargs,
                },
            )

        # update dataset clearing metrics...
        update = {
            "description": model.get("description", ""),
            "schema": model["schema"],
            "extra": json.dumps(extra),
            "is_managed_externally": disallow_edits,
            "metrics": [],
        }
        update.update(model.get("meta", {}).get("superset", {}))
        if base_url:
            fragment = "!/model/{unique_id}".format(**model)
            update["external_url"] = str(base_url.with_fragment(fragment))
        client.update_dataset(dataset["id"], override_columns=True, **update)

        # ...then update metrics
        if dataset_metrics:
            update = {
                "metrics": dataset_metrics,
            }
            client.update_dataset(dataset["id"], override_columns=False, **update)

        # update column descriptions
        update = {
            "columns": [
                {
                    "column_name": name,
                    "description": column.get("description", ""),
                    "is_dttm": column["data_type"] == "timestamp"
                    if not column.get("meta", {})
                    .get("superset", {})
                    .get("is_dttm", False)
                    else False,
                }
                for name, column in model.get("columns", {}).items()
            ],
        }
        if update["columns"]:
            client.update_dataset(dataset["id"], override_columns=True, **update)

        datasets.append(dataset)

    return datasets<|MERGE_RESOLUTION|>--- conflicted
+++ resolved
@@ -125,8 +125,6 @@
             "verbose_name",
             "warning_text",
         ]
-<<<<<<< HEAD
-=======
 
         def get_deps_metrics(metric):
             metrics_len = len(metric["metrics"]) or 0
@@ -147,7 +145,6 @@
                 ]
             return metric.get("depends_on")
 
->>>>>>> 666bc926
         model_metrics = {
             metric["name"]: metric
             for metric in metrics
