"""
Sync Superset dashboards as dbt exposures.
"""

import json
from pathlib import Path
from typing import Any, Dict, List, NamedTuple, Optional

import yaml

from preset_cli.api.clients.superset import SupersetClient

# XXX: DashboardResponseType and DatasetResponseType


class ModelKey(NamedTuple):
    """
    Model key, so they can be mapped from datasets.
    """

    schema: Optional[str]
    table: str


def get_chart_depends_on(
    client: SupersetClient,
    chart: Any,
    model_map: Dict[ModelKey, str],
) -> List[str]:
    """
    Get all the dbt dependencies for a given chart.
    """

    if chart["query_context"] == None:
        return []
    query_context = json.loads(chart["query_context"])
    dataset_id = query_context["datasource"]["id"]
    dataset = client.get_dataset(dataset_id)
    extra = json.loads(dataset["extra"] or "{}")
    if "depends_on" in extra:
        return [extra["depends_on"]]

    key = ModelKey(dataset["schema"], dataset["table_name"])
    if dataset["datasource_type"] == "table" and key in model_map:
        return [model_map[key]]

    return []


def get_dashboard_depends_on(
    client: SupersetClient,
    dashboard: Any,
    model_map: Dict[ModelKey, str],
) -> List[str]:
    """
    Get all the dbt dependencies for a given dashboard.
    """

    url = client.baseurl / "api/v1/dashboard" / str(dashboard["id"]) / "datasets"

    session = client.auth.session
    headers = client.auth.get_headers()
    response = session.get(url, headers=headers)
    response.raise_for_status()

    payload = response.json()

    depends_on = []
    for dataset in payload["result"]:
        full_dataset = client.get_dataset(int(dataset["id"]))
        try:
            extra = json.loads(full_dataset["extra"] or "{}")
        except json.decoder.JSONDecodeError:
            extra = {}

        key = ModelKey(full_dataset["schema"], full_dataset["table_name"])
        if "depends_on" in extra:
            depends_on.append(extra["depends_on"])
        elif full_dataset["datasource_type"] == "table" and key in model_map:
            depends_on.append(model_map[key])

    return depends_on


def sync_exposures(  # pylint: disable=too-many-locals
    client: SupersetClient,
    exposures_path: Path,
    datasets: List[Any],
    model_map: Dict[ModelKey, str],
) -> None:
    """
    Write dashboards back to dbt as exposures.
    """
    exposures = []
    charts_ids = set()
    dashboards_ids = set()

    for dataset in datasets:
        url = client.baseurl / "api/v1/dataset" / str(dataset["id"]) / "related_objects"

        session = client.auth.session
        headers = client.auth.get_headers()
        response = session.get(url, headers=headers)
        response.raise_for_status()

        payload = response.json()
        for chart in payload["charts"]["result"]:
            charts_ids.add(chart["id"])
        for dashboard in payload["dashboards"]["result"]:
            dashboards_ids.add(dashboard["id"])

    for chart_id in charts_ids:
        chart = client.get_chart(chart_id)
        first_owner = chart["owners"][0]
        exposure = {
            "name": chart["slice_name"] + " [chart]",
            "type": "analysis",
            "maturity": "high" if chart["certified_by"] else "low",
            "url": str(
                client.baseurl
                / "superset/explore/"
                % {"form_data": json.dumps({"slice_id": chart_id})},
            ),
            "description": chart["description"] or "",
<<<<<<< HEAD
            "depends_on": get_chart_depends_on(client, chart),
            "id": chart_id,
=======
            "depends_on": get_chart_depends_on(client, chart, model_map),
>>>>>>> 19058698
            "owner": {
                "name": first_owner["first_name"] + " " + first_owner["last_name"],
                "email": first_owner.get("email", "unknown"),
            },
        }
        exposures.append(exposure)

    for dashboard_id in dashboards_ids:
        dashboard = client.get_dashboard(dashboard_id)
        first_owner = dashboard["owners"][0]
        exposure = {
            "name": dashboard["dashboard_title"] + " [dashboard]",
            "type": "dashboard",
            "maturity": "high"
            if dashboard["published"] or dashboard["certified_by"]
            else "low",
            "url": str(client.baseurl / dashboard["url"].lstrip("/")),
            "description": "",
<<<<<<< HEAD
            "depends_on": get_dashboard_depends_on(client, dashboard),
            "id": chart_id,
=======
            "depends_on": get_dashboard_depends_on(client, dashboard, model_map),
>>>>>>> 19058698
            "owner": {
                "name": first_owner["first_name"] + " " + first_owner["last_name"],
                "email": first_owner.get("email", "unknown"),
            },
        }
        exposures.append(exposure)

    with open(exposures_path, "w", encoding="utf-8") as output:
        yaml.safe_dump({"version": 2, "exposures": exposures}, output, sort_keys=False)<|MERGE_RESOLUTION|>--- conflicted
+++ resolved
@@ -122,12 +122,8 @@
                 % {"form_data": json.dumps({"slice_id": chart_id})},
             ),
             "description": chart["description"] or "",
-<<<<<<< HEAD
-            "depends_on": get_chart_depends_on(client, chart),
             "id": chart_id,
-=======
             "depends_on": get_chart_depends_on(client, chart, model_map),
->>>>>>> 19058698
             "owner": {
                 "name": first_owner["first_name"] + " " + first_owner["last_name"],
                 "email": first_owner.get("email", "unknown"),
@@ -146,12 +142,8 @@
             else "low",
             "url": str(client.baseurl / dashboard["url"].lstrip("/")),
             "description": "",
-<<<<<<< HEAD
-            "depends_on": get_dashboard_depends_on(client, dashboard),
             "id": chart_id,
-=======
             "depends_on": get_dashboard_depends_on(client, dashboard, model_map),
->>>>>>> 19058698
             "owner": {
                 "name": first_owner["first_name"] + " " + first_owner["last_name"],
                 "email": first_owner.get("email", "unknown"),
